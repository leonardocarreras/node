/** Logging and debugging routines
 *
 * @file
 * @author Steffen Vogel <stvogel@eonerc.rwth-aachen.de>
 * @copyright 2017, Institute for Automation of Complex Power Systems, EONERC
 *********************************************************************************/
 
#pragma once

#include <stdarg.h>
#include <libconfig.h>

#include "utils.h"

#ifdef __GNUC__
  #define INDENT	int __attribute__ ((__cleanup__(log_outdent), unused)) _old_indent = log_indent(1);
#else
  #define INDENT	;
#endif

/* The log level which is passed as first argument to print() */
#define LOG_LVL_DEBUG	GRY("Debug")
#define LOG_LVL_INFO	WHT("Info ") 
#define LOG_LVL_WARN	YEL("Warn ")
#define LOG_LVL_ERROR	RED("Error")
#define LOG_LVL_STATS	MAG("Stats")

/** Debug facilities.
 *
 * To be or-ed with the debug level
 */
enum log_facilities {
	LOG_POOL =	(1L <<  8),
	LOG_QUEUE =	(1L <<  9),
	LOG_CONFIG =	(1L << 10),
	LOG_HOOK =	(1L << 11),
	LOG_PATH =	(1L << 12),
	LOG_MEM =	(1L << 13),
	LOG_WEB =	(1L << 14),
	LOG_API =	(1L << 15),
	LOG_LOG =	(1L << 16),
	LOG_KERNEL =	(1L << 17),
	
	/* Node-types */
<<<<<<< HEAD
	LOG_SOCKET =	(1L << 32),
	LOG_FILE =	(1L << 33),
	LOG_FPGA =	(1L << 34),
	LOG_NGSI =	(1L << 35),
	LOG_WEBSOCKET =	(1L << 36),
	LOG_OPAL =	(1L << 37),
	
	/* Classes */
	LOG_NODE =   (0xFFL << 32),
	LOG_ALL =    ~0xFF 
};

struct log {
	struct timespec epoch;	/**< A global clock used to prefix the log messages. */

	/** Debug level used by the debug() macro.
	 * It defaults to V (defined by the Makefile) and can be
	 * overwritten by the 'debug' setting in the configuration file. */
	int level;

	/** Debug facilities used by the debug() macro. */
	int facilities;
=======
	DBG_SOCKET =	(1 << 16),
	DBG_WEBSOCKET = (1 << 17),
	DBG_FILE =	(1 << 18),
	DBG_FPGA =	(1 << 19),
	DBG_NGSI =	(1 << 20),
	DBG_OPAL =	(1 << 21),
	DBG_NODES =  (0xFF << 16)
>>>>>>> c84df390
};

/** Initialize log object */
int log_init(struct log *l);

int log_destroy(struct log *l);

/** Destroy log object */
int log_destroy(struct log *l);

/** Change log indention  for current thread.
 *
 * The argument level can be negative!
 */
int log_indent(int levels);

/** A helper function the restore the previous log indention level.
 *
 * This function is usually called by a __cleanup__ handler (GCC C Extension).
 * See INDENT macro.
 */
void log_outdent(int *);

<<<<<<< HEAD
/** Set logging facilities based on expression.
 *
 * Currently we support two types of expressions:
 *  1. A comma seperated list of logging facilities
 *  2. A comma seperated list of logging facilities which is prefixes with an exclamation mark '!'
=======
/** Reset the wallclock of debug messages.
>>>>>>> c84df390
 *
 * The first case enables only faciltities which are in the list.
 * The second case enables all faciltities with exception of those which are in the list.
 * 
 * @param expression The expression
 * @return The new facilties mask (see enum log_faciltities)
 */
<<<<<<< HEAD
int log_set_facility_expression(struct log *l, const char *expression);

/** Parse logging configuration. */
int log_parse(struct log *l, config_setting_t *cfg);
=======
void log_init(int lvl, int fac, const char *path);

int log_lookup_facility(const char *facility_name);
>>>>>>> c84df390

/** Logs variadic messages to stdout.
 *
 * @param lvl The log level
 * @param fmt The format string (printf alike)
 */
void log_print(struct log *l, const char *lvl, const char *fmt, ...)
	__attribute__ ((format(printf, 3, 4)));

/** Logs variadic messages to stdout.
 *
 * @param lvl The log level
 * @param fmt The format string (printf alike)
 * @param va The variadic argument list (see stdarg.h)
 */	
void log_vprint(struct log *l, const char *lvl, const char *fmt, va_list va);

/** Printf alike debug message with level. */
void debug(long lvl, const char *fmt, ...)
	__attribute__ ((format(printf, 2, 3)));

/** Print a horizontal line. */
void line();

/** Printf alike info message. */
void info(const char *fmt, ...)
	__attribute__ ((format(printf, 1, 2)));

/** Printf alike warning message. */
void warn(const char *fmt, ...)
	__attribute__ ((format(printf, 1, 2)));

/** Printf alike statistics message. */
void stats(const char *fmt, ...)
	__attribute__ ((format(printf, 1, 2)));

/** Print error and exit. */
void error(const char *fmt, ...)
	__attribute__ ((format(printf, 1, 2)));

/** Print error and strerror(errno). */
void serror(const char *fmt, ...)
	__attribute__ ((format(printf, 1, 2)));

/** Print configuration error and exit. */
void cerror(config_setting_t *cfg, const char *fmt, ...)
	__attribute__ ((format(printf, 2, 3)));<|MERGE_RESOLUTION|>--- conflicted
+++ resolved
@@ -42,7 +42,6 @@
 	LOG_KERNEL =	(1L << 17),
 	
 	/* Node-types */
-<<<<<<< HEAD
 	LOG_SOCKET =	(1L << 32),
 	LOG_FILE =	(1L << 33),
 	LOG_FPGA =	(1L << 34),
@@ -65,21 +64,12 @@
 
 	/** Debug facilities used by the debug() macro. */
 	int facilities;
-=======
-	DBG_SOCKET =	(1 << 16),
-	DBG_WEBSOCKET = (1 << 17),
-	DBG_FILE =	(1 << 18),
-	DBG_FPGA =	(1 << 19),
-	DBG_NGSI =	(1 << 20),
-	DBG_OPAL =	(1 << 21),
-	DBG_NODES =  (0xFF << 16)
->>>>>>> c84df390
 };
 
 /** Initialize log object */
-int log_init(struct log *l);
+int log_init(struct log *l, int level, long faciltities);
 
-int log_destroy(struct log *l);
+int log_deinit(struct log *l);
 
 /** Destroy log object */
 int log_destroy(struct log *l);
@@ -97,15 +87,11 @@
  */
 void log_outdent(int *);
 
-<<<<<<< HEAD
 /** Set logging facilities based on expression.
  *
  * Currently we support two types of expressions:
  *  1. A comma seperated list of logging facilities
  *  2. A comma seperated list of logging facilities which is prefixes with an exclamation mark '!'
-=======
-/** Reset the wallclock of debug messages.
->>>>>>> c84df390
  *
  * The first case enables only faciltities which are in the list.
  * The second case enables all faciltities with exception of those which are in the list.
@@ -113,16 +99,12 @@
  * @param expression The expression
  * @return The new facilties mask (see enum log_faciltities)
  */
-<<<<<<< HEAD
 int log_set_facility_expression(struct log *l, const char *expression);
 
 /** Parse logging configuration. */
 int log_parse(struct log *l, config_setting_t *cfg);
-=======
-void log_init(int lvl, int fac, const char *path);
 
 int log_lookup_facility(const char *facility_name);
->>>>>>> c84df390
 
 /** Logs variadic messages to stdout.
  *
