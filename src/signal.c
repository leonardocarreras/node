/** Generate random packages on stdout.
 *
 * @file
 * @author Steffen Vogel <stvogel@eonerc.rwth-aachen.de>
 * @copyright 2017, Institute for Automation of Complex Power Systems, EONERC
 *
 * @addtogroup tools Test and debug tools
 * @{
 **********************************************************************************/

#include <unistd.h>
#include <math.h>
#include <string.h>

#include <villas/utils.h>
#include <villas/sample.h>
#include <villas/timing.h>

#include "config.h"

#define CLOCKID	CLOCK_REALTIME

enum SIGNAL_TYPE {
	TYPE_RANDOM,
	TYPE_SINE,
	TYPE_SQUARE,
	TYPE_TRIANGLE,
	TYPE_RAMP,
	TYPE_MIXED
};

void usage()
{
	printf("Usage: villas-signal SIGNAL [OPTIONS]\n");
	printf("  SIGNAL   is on of: 'mixed', 'random', 'sine', 'triangle', 'square', 'ramp'\n");
	printf("  -v NUM   specifies how many values a message should contain\n");
	printf("  -r HZ    how many messages per second\n");
	printf("  -f HZ    the frequency of the signal\n");
	printf("  -a FLT   the amplitude\n");
	printf("  -d FLT   the standard deviation for 'random' signals\n");
	printf("  -l NUM   only send LIMIT messages and stop\n\n");

	print_copyright();
}

int main(int argc, char *argv[])
{
	struct log log;
	
	/* Some default values */
	double rate = 10;
	double freq = 1;
	double ampl = 1;
	double stddev = 0.02;
	int type = TYPE_MIXED;
	int values = 1;
	int limit = -1;	
	int counter;
<<<<<<< HEAD
	
	log_init(&log);
=======
>>>>>>> c84df390

	if (argc < 2) {
		usage();
		exit(EXIT_FAILURE);
	}
		
	/* Parse signal type */
	if      (!strcmp(argv[1], "random"))
		type = TYPE_RANDOM;
	else if (!strcmp(argv[1], "sine"))
		type = TYPE_SINE;
	else if (!strcmp(argv[1], "square"))
		type = TYPE_SQUARE;
	else if (!strcmp(argv[1], "triangle"))
		type = TYPE_TRIANGLE;
	else if (!strcmp(argv[1], "ramp"))
		type = TYPE_RAMP;
	else if (!strcmp(argv[1], "mixed"))
		type = TYPE_MIXED;
	
	/* Parse optional command line arguments */
	char c, *endptr;
	while ((c = getopt(argc-1, argv+1, "hv:r:f:l:a:d:")) != -1) {
		switch (c) {
			case 'l':
				limit = strtoul(optarg, &endptr, 10);
				goto check;
			case 'v':
				values = strtoul(optarg, &endptr, 10);
				goto check;
			case 'r':
				rate   = strtof(optarg, &endptr);
				goto check;
			case 'f':
				freq   = strtof(optarg, &endptr);
				goto check;
			case 'a':
				ampl   = strtof(optarg, &endptr);
				goto check;
			case 'd':
				stddev = strtof(optarg, &endptr);
				goto check;
			case 'h':
			case '?':
				usage();
				exit(c == '?' ? EXIT_FAILURE : EXIT_SUCCESS);
		}
		
		continue;
		
check:		if (optarg == endptr)
			error("Failed to parse parse option argument '-%c %s'", c, optarg);
	}

	/* Allocate memory for message buffer */
	struct sample *s = alloc(SAMPLE_LEN(values));

	/* Print header */
	printf("# VILLASnode signal params: type=%s, values=%u, rate=%f, limit=%d, amplitude=%f, freq=%f\n",
		argv[1], values, rate, limit, ampl, freq);
	printf("# %-20s\t\t%s\n", "sec.nsec(seq)", "data[]");

	/* Setup timer */
	int tfd = timerfd_create_rate(rate);
	if (tfd < 0)
		serror("Failed to create timer");

	struct timespec start = time_now();

	counter = 0;
	while (limit < 0 || counter < limit) {
		struct timespec now = time_now();
		double running = time_delta(&start, &now);

		s->ts.origin = now;
		s->sequence  = counter;
		s->length    = values;

		for (int i = 0; i < values; i++) {
			int rtype = (type != TYPE_MIXED) ? type : i % 4;			
			switch (rtype) {
				case TYPE_RANDOM:   s->data[i].f += box_muller(0, stddev); 					break;
				case TYPE_SINE:	    s->data[i].f = ampl *        sin(running * freq * 2 * M_PI);		break;
				case TYPE_TRIANGLE: s->data[i].f = ampl * (fabs(fmod(running * freq, 1) - .5) - 0.25) * 4;	break;
				case TYPE_SQUARE:   s->data[i].f = ampl * (    (fmod(running * freq, 1) < .5) ? -1 : 1);	break;
				case TYPE_RAMP:     s->data[i].f = fmod(counter, rate / freq); /** @todo send as integer? */	break;
			}
		}
			
		sample_fprint(stdout, s, SAMPLE_ALL & ~SAMPLE_OFFSET);
		fflush(stdout);
		
		/* Block until 1/p->rate seconds elapsed */
		int steps = timerfd_wait(tfd);
		
		if (steps > 1)
			warn("Missed steps: %u", steps);
			
		counter += steps;
	}

	close(tfd);
	free(s);

	return 0;
}

/** @} */<|MERGE_RESOLUTION|>--- conflicted
+++ resolved
@@ -56,11 +56,8 @@
 	int values = 1;
 	int limit = -1;	
 	int counter;
-<<<<<<< HEAD
 	
-	log_init(&log);
-=======
->>>>>>> c84df390
+	log_init(&log, V, LOG_ALL);
 
 	if (argc < 2) {
 		usage();
