--- conflicted
+++ resolved
@@ -46,7 +46,6 @@
 
 static void quit(int signal, siginfo_t *sinfo, void *ctx)
 {
-<<<<<<< HEAD
 	if (recvv.started) {
 		pthread_cancel(recvv.thread);
 		pthread_join(recvv.thread, NULL);
@@ -59,26 +58,12 @@
 	
 	pool_destroy(&recvv.pool);
 	pool_destroy(&sendd.pool);
-=======
-	pthread_cancel(recv_thread);
-	pthread_cancel(send_thread);
-
-	pthread_join(recv_thread, NULL);
-	pthread_join(send_thread, NULL);
->>>>>>> 4d67e6ef
 
 	node_stop(node);
 	node_deinit(node->_vt);
 
-<<<<<<< HEAD
 	list_destroy(&nodes, (dtor_cb_t) node_destroy, false);
 	cfg_destroy(&config);
-=======
-	pool_destroy(&recv_pool);
-	pool_destroy(&send_pool);
-
-	list_destroy(&nodes, (dtor_cb_t) node_destroy, false);
->>>>>>> 4d67e6ef
 
 	info(GRN("Goodbye!"));
 	exit(EXIT_SUCCESS);
@@ -105,32 +90,23 @@
 	int ret;
 	struct sample *smps[node->vectorize];
 
-<<<<<<< HEAD
 	if (!sendd.enabled)
 		return NULL;
 	
 	sendd.started = true;
 	
-=======
->>>>>>> 4d67e6ef
 	/* Initialize memory */
 	ret = pool_init_mmap(&sendd.pool, SAMPLE_LEN(DEFAULT_VALUES), node->vectorize);
 	if (ret < 0)
 		error("Failed to allocate memory for receive pool.");
-<<<<<<< HEAD
-	
-	ret = pool_get_many(&sendd.pool, (void **) smps, node->vectorize);
-=======
-
-	ret = sample_get_many(&send_pool, smps, node->vectorize);
->>>>>>> 4d67e6ef
+	
+	ret = sample_get_many(&sendd.pool, smps, node->vectorize);
 	if (ret < 0)
 		error("Failed to get %u samples out of send pool (%d).", node->vectorize, ret);
 
 	for (;;) {
 		for (int i = 0; i < node->vectorize; i++) {
 			struct sample *s = smps[i];
-<<<<<<< HEAD
 			int reason;
 
 retry:			reason = sample_fscan(stdin, s, NULL);
@@ -140,22 +116,8 @@
 				else {
 					warn("Skipped invalid message message: reason=%d", reason);
 					goto retry;
-=======
-			int reason, retry;
-
-			do {
-				retry = 0;
-				reason = sample_fscan(stdin, s, NULL);
-				if (reason < 0) {
-					if (feof(stdin))
-						return NULL;
-					else {
-						warn("Skipped invalid message message from stdin: reason=%d", reason);
-						retry = 1;
-					}
->>>>>>> 4d67e6ef
 				}
-			} while (retry);
+			}
 		}
 
 		node_write(node, smps, node->vectorize);
@@ -171,29 +133,19 @@
 {
 	int ret;
 	struct sample *smps[node->vectorize];
-<<<<<<< HEAD
 	
 	if (!recvv.enabled)
 		return NULL;
 
 	recvv.started = true;
 	
-=======
-
->>>>>>> 4d67e6ef
 	/* Initialize memory */
 	ret = pool_init_mmap(&recvv.pool, SAMPLE_LEN(DEFAULT_VALUES), node->vectorize);
 	if (ret < 0)
 		error("Failed to allocate memory for receive pool.");
-<<<<<<< HEAD
-	
-	ret = pool_get_many(&recvv.pool, (void **) smps, node->vectorize);
-	if (ret < 0)
-=======
-
-	ret = sample_get_many(&recv_pool, smps, node->vectorize);
+	
+	ret = sample_get_many(&recvv.pool, smps, node->vectorize);
 	if (ret  < 0)
->>>>>>> 4d67e6ef
 		error("Failed to get %u samples out of receive pool (%d).", node->vectorize, ret);
 
 	/* Print header */
@@ -216,30 +168,20 @@
 
 int main(int argc, char *argv[])
 {
-<<<<<<< HEAD
 	int ret;
 	char c;
 
 	ptid = pthread_self();
 	log_init();
-=======
-	bool send = true, recv = true, reverse = false;
->>>>>>> 4d67e6ef
 
 	/* Parse command line arguments */
 	if (argc < 3)
 		usage(argv[0]);
 
-<<<<<<< HEAD
 	/* Default values */
 	sendd.enabled = true;
 	recvv.enabled = true;
 
-=======
-	log_init();
-
-	char c;
->>>>>>> 4d67e6ef
 	while ((c = getopt(argc-2, argv+2, "hxrsd:")) != -1) {
 		switch (c) {
 			case 'x':
@@ -271,7 +213,6 @@
 	sigaction(SIGINT,  &sa_quit, NULL);
 
 	/* Initialize log, configuration.. */
-<<<<<<< HEAD
 	list_init(&nodes);
 
 	info("Parsing configuration");
@@ -280,16 +221,6 @@
 	info("Initialize real-time system");
 	rt_init(settings.affinity, settings.priority);
 	
-=======
-	config_t config;
-
-	/* Create lists */
-	list_init(&nodes);
-
-	config_init(&config);
-	config_parse(argv[1], &config, &settings, &nodes, NULL);
-
->>>>>>> 4d67e6ef
 	/* Initialize node */
 	node = list_lookup(&nodes, argv[2]);
 	if (!node)
@@ -298,7 +229,6 @@
 	if (reverse)
 		node_reverse(node);
 
-<<<<<<< HEAD
 	ret = node_init(node->_vt, argc-optind, argv+optind, config_root_setting(&config));
 	if (ret)
 		error("Failed to intialize node: %s", node_name(node));
@@ -310,17 +240,6 @@
 	/* Start threads */
 	pthread_create(&recvv.thread, NULL, recv_loop, NULL);
 	pthread_create(&sendd.thread, NULL, send_loop, NULL);
-=======
-	node_init(node->_vt, argc-optind, argv+optind, config_root_setting(&config));
-
-	node_start(node);
-
-	/* Start threads */
-	if (recv)
-		pthread_create(&recv_thread, NULL, recv_loop, NULL);
-	if (send)
-		pthread_create(&send_thread, NULL, send_loop, NULL);
->>>>>>> 4d67e6ef
 
 	for (;;)
 		pause();
