--- conflicted
+++ resolved
@@ -21,39 +21,26 @@
 #include <villas/kernel/rt.h>
 #include <villas/hook.h>
 
-/* Forward declarations */
-void hook_stats_header();
-
 #ifdef ENABLE_OPAL_ASYNC
   #include <villas/nodes/opal.h>
 #endif
 
-<<<<<<< HEAD
-struct cfg config;
-=======
-#include "config.h"
-
-struct list paths;		/**< List of paths */
-struct list nodes;		/**< List of nodes */
-
-static config_t config;		/**< libconfig handle */
-struct settings settings;	/**< The global configuration */
->>>>>>> c84df390
+struct cfg cfg;
 
 static void quit()
 {
 	info("Stopping paths");
-	list_foreach(struct path *p, &config.paths) { INDENT
+	list_foreach(struct path *p, &cfg.paths) { INDENT
 		path_stop(p);
 	}
 
 	info("Stopping nodes");
-	list_foreach(struct node *n, &config.nodes) { INDENT
+	list_foreach(struct node *n, &cfg.nodes) { INDENT
 		node_stop(n);
 	}
 
-	cfg_deinit(&config);
-	cfg_destroy(&config);
+	cfg_deinit(&cfg);
+	cfg_destroy(&cfg);
 
 	info(GRN("Goodbye!"));
 
@@ -75,17 +62,12 @@
 
 static void usage()
 {
-<<<<<<< HEAD
-	printf("Usage: %s [CONFIG]\n", name);
+	printf("Usage: villas-node [CONFIG]\n");
 	printf("  CONFIG is the path to an optional configuration file\n");
 	printf("         if omitted, VILLASnode will start without a configuration\n");
 	printf("         and wait for provisioning over the web interface.\n\n");
-=======
-	printf("Usage: villas-node CONFIG\n");
-	printf("  CONFIG is a required path to a configuration file\n\n");
->>>>>>> c84df390
 #ifdef ENABLE_OPAL_ASYNC
-	printf("Usage: %s OPAL_ASYNC_SHMEM_NAME OPAL_ASYNC_SHMEM_SIZE OPAL_PRINT_SHMEM_NAME\n", name);
+	printf("Usage: villas-node OPAL_ASYNC_SHMEM_NAME OPAL_ASYNC_SHMEM_SIZE OPAL_PRINT_SHMEM_NAME\n");
 	printf("  This type of invocation is used by OPAL-RT Asynchronous processes.\n");
 	printf("  See in the RT-LAB User Guide for more information.\n\n");
 #endif
@@ -115,21 +97,14 @@
 	
 	char *uri = "opal-shmem.conf";
 #else
-<<<<<<< HEAD
 	if (argc > 2)
 		usage(argv[0]);
 	
 	char *uri = (argc == 2) ? argv[1] : NULL;
 #endif
 
-=======
-	if (argc != 2)
-#endif
-		usage();
+	log_init(&cfg.log, V, LOG_ALL);
 
-	char *configfile = (argc == 2) ? argv[1] : "opal-shmem.conf";
-
->>>>>>> c84df390
 	info("This is VILLASnode %s (built on %s, %s)", BLD(YEL(VERSION)),
 		BLD(MAG(__DATE__)), BLD(MAG(__TIME__)));
 
@@ -137,48 +112,26 @@
 	if (kernel_has_version(KERNEL_VERSION_MAJ, KERNEL_VERSION_MIN))
 		error("Your kernel version is to old: required >= %u.%u", KERNEL_VERSION_MAJ, KERNEL_VERSION_MIN);
 
-<<<<<<< HEAD
 	info("Initialize signals");
 	signals_init();
 
 	info("Parsing configuration");
-	cfg_init_pre(&config);
+	cfg_init_pre(&cfg);
 	
-	cfg_parse(&config, uri);
+	cfg_parse(&cfg, uri);
 
-	cfg_init_post(&config);
+	cfg_init_post(&cfg);
 
-=======
-	/* Initialize lists */
-	list_init(&paths);
-	list_init(&nodes);
-
-	info("Parsing configuration");
-	cfg_parse(configfile, &config, &settings, &nodes, &paths);
-	
-	info("Initialize logging system");
-	log_init(settings.log.level, settings.log.facilities, settings.log.file);
-
-	info("Initialize real-time system");
-	rt_init(settings.affinity, settings.priority);
-	
-	info("Initialize memory system");
-	memory_init();
-
-	info("Initialize signals");
-	signals_init();
-
->>>>>>> c84df390
 	info("Initialize node types");
 	list_foreach(struct node_type *vt, &node_types) { INDENT
 		int refs = list_length(&vt->instances);
 		if (refs > 0)
-			node_init(vt, argc, argv, config_root_setting(config.cfg));
+			node_init(vt, argc, argv, config_root_setting(&cfg.cfg));
 	}
 
 	info("Starting nodes");
-	list_foreach(struct node *n, &config.nodes) { INDENT
-		int refs = list_count(&config.paths, (cmp_cb_t) path_uses_node, n);
+	list_foreach(struct node *n, &cfg.nodes) { INDENT
+		int refs = list_count(&cfg.paths, (cmp_cb_t) path_uses_node, n);
 		if (refs > 0)
 			node_start(n);
 		else
@@ -186,43 +139,32 @@
 	}
 
 	info("Starting paths");
-	list_foreach(struct path *p, &config.paths) { INDENT
+	list_foreach(struct path *p, &cfg.paths) { INDENT
 		if (p->enabled) {
-			path_init(p);
-			
-			list_foreach(struct hook *h, &p->hooks)
-				hook_init(h, &nodes, &paths, &settings);
-			
+			path_init(p, &cfg);
 			path_start(p);
 		}
 		else
 			warn("Path %s is disabled. Skipping...", path_name(p));
 	}
-<<<<<<< HEAD
-	
-	if (config.stats > 0)
-		hook_stats_header();
-=======
 
-	/* Run! */
-	if (settings.stats > 0) {
+	if (cfg.stats > 0)
 		stats_print_header();
->>>>>>> c84df390
 
 	struct timespec now, last = time_now();
 
 	/* Run! Until signal handler is invoked */
 	while (1) {
 		now = time_now();
-		if (config.stats > 0 && time_delta(&last, &now) > config.stats) {
-			list_foreach(struct path *p, &config.paths) {
+		if (cfg.stats > 0 && time_delta(&last, &now) > cfg.stats) {
+			list_foreach(struct path *p, &cfg.paths) {
 				hook_run(p, NULL, 0, HOOK_PERIODIC);
 			}
 
 			last = time_now();
 		}
 
-		web_service(&config.web); /** @todo Maybe we should move this to another thread */
+		web_service(&cfg.web); /** @todo Maybe we should move this to another thread */
 	}
 
 	return 0;
