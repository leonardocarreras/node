--- conflicted
+++ resolved
@@ -205,7 +205,6 @@
 
 static void ib_build_ibv(struct node *n)
 {
-<<<<<<< HEAD
 	struct infiniband *ib = (struct infiniband *) n->_vd;
 	int ret;
 
@@ -240,7 +239,7 @@
 	pool_init(&ib->mem.p_recv,
 		ib->qp_init.cap.max_recv_wr,
 		SAMPLE_DATA_LEN(DEFAULT_SAMPLELEN),
-		&memtype_heap);
+		&memory_type_heap);
 	if(ret)
 	{
 		error("Failed to init recv memory pool of node %s: %s",
@@ -271,7 +270,7 @@
 		pool_init(&ib->mem.p_send,
 			ib->qp_init.cap.max_send_wr,
 			sizeof(double),
-			&memtype_heap);
+			&memory_type_heap);
 		if(ret)
 		{
 			error("Failed to init send memory of node %s: %s",
@@ -293,109 +292,6 @@
 		}
 		info("Allocated send memory.");
 	}
-=======
-    struct infiniband *ib = (struct infiniband *) n->_vd;
-    int ret;
-
-    //Allocate protection domain
-    ib->ctx.pd = ibv_alloc_pd(ib->ctx.id->verbs);
-    if(!ib->ctx.pd)
-        error("Could not allocate protection domain in node %s.", node_name(n));
-    info("Allocated Protection Domain");
-
-    // Initiate poll mode
-    ib_init_wc_poll(n);
-
-    // Prepare remaining Queue Pair (QP) attributes
-    ib->qp_init.send_cq = ib->ctx.cq;
-    ib->qp_init.recv_cq = ib->ctx.cq;
-
-    //ToDo: Set maximum inline data
-
-    // Create the actual QP
-    ret = rdma_create_qp(ib->ctx.id, ib->ctx.pd, &ib->qp_init);
-    if(ret)
-        error("Failed to create Queue Pair in node %s.", node_name(n));
-
-    info("Created Queue Pair with %i receive and %i send elements.",
-            ib->qp_init.cap.max_recv_wr, ib->qp_init.cap.max_send_wr);
-
-    // Allocate memory
-    ib->mem.p_recv.state = STATE_DESTROYED;
-    ib->mem.p_recv.queue.state = STATE_DESTROYED;
-
-    // Set pool size to maximum size of Receive Queue
-    pool_init(&ib->mem.p_recv,
-            ib->qp_init.cap.max_recv_wr,
-            64*sizeof(double),
-            &memory_type_heap);
-    if(ret)
-    {
-        error("Failed to init recv memory pool of node %s: %s",
-            node_name(n), gai_strerror(ret));
-    }
-
-    //ToDo: initialize r_addr_key struct if mode is RDMA
-
-    // Register memory for IB Device. Not necessary if data is send
-    // exclusively inline
-    ib->mem.mr_recv = ibv_reg_mr(
-            ib->ctx.pd,
-            (char*)&ib->mem.p_recv+ib->mem.p_recv.buffer_off,
-            ib->mem.p_recv.len,
-            IBV_ACCESS_LOCAL_WRITE | IBV_ACCESS_REMOTE_WRITE);
-    if(!ib->mem.mr_recv) {
-        error("Failed to register mr_recv with ibv_reg_mr of node %s.",
-            node_name(n));
-    }
-    info("Allocated receive memory.");
-
-    if(ib->is_source)
-    {
-        ib->mem.p_send.state = STATE_DESTROYED;
-        ib->mem.p_send.queue.state = STATE_DESTROYED;
-
-        // Set pool size to maximum size of Receive Queue
-        pool_init(&ib->mem.p_send,
-                ib->qp_init.cap.max_send_wr,
-                sizeof(double),
-                &memory_type_heap);
-        if(ret)
-        {
-            error("Failed to init send memory of node %s: %s",
-                node_name(n), gai_strerror(ret));
-        }
-
-        //ToDo: initialize r_addr_key struct if mode is RDMA
-
-        // Register memory for IB Device. Not necessary if data is send
-        // exclusively inline
-        ib->mem.mr_send = ibv_reg_mr(
-                ib->ctx.pd,
-                (char*)&ib->mem.p_send+ib->mem.p_send.buffer_off,
-                ib->mem.p_send.len,
-                IBV_ACCESS_LOCAL_WRITE | IBV_ACCESS_REMOTE_WRITE);
-        if(!ib->mem.mr_send) {
-            error("Failed to register mr_send with ibv_reg_mr of node %s.",
-                node_name(n));
-        }
-        info("Allocated send memory.");
-
-    }
-
-    // Post Receive Work Requests to be able to receive data
-    // Fill complete Receive Queue during initialization
-    for(int i=0; i<ib->qp_init.cap.max_recv_wr; i++)
-    {
-        ret = ib_post_recv_wrs(n);
-        if(ret)
-        {
-            error("Failed to post initial receive Work Requests of node %s.",
-                node_name(n));
-        }
-    }
-    info("Filled the complete Receive Queue.");
->>>>>>> 5a6b9120
 }
 
 static int ib_addr_resolved(struct node *n)
@@ -927,7 +823,6 @@
 }
 
 static struct plugin p = {
-<<<<<<< HEAD
 	.name           = "infiniband",
 	.description    = "Infiniband",
 	.type           = PLUGIN_TYPE_NODE,
@@ -945,29 +840,8 @@
 		.read           = ib_read,
 		.write          = ib_write,
 		.fd             = ib_fd,
-		.memtype        = ib_memtype
-	}
-=======
-    .name           = "infiniband",
-    .description    = "Infiniband",
-    .type           = PLUGIN_TYPE_NODE,
-    .node           = {
-        .vectorize      = 0,
-        .size           = sizeof(struct infiniband),
-        .reverse        = ib_reverse,
-        .parse          = ib_parse,
-        .print          = ib_print,
-        .start          = ib_start,
-        .destroy        = ib_destroy,
-        .stop           = ib_stop,
-        .init           = ib_init,
-        .deinit         = ib_deinit,
-        .read           = ib_read,
-        .write          = ib_write,
-        .fd             = ib_fd,
-        .memory_type    = memory_ib
-    }
->>>>>>> 5a6b9120
+		.memory_type    = memory_ib
+	}
 };
 
 REGISTER_PLUGIN(&p)
