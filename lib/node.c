/** Nodes.
 *
 * @author Steffen Vogel <stvogel@eonerc.rwth-aachen.de>
 * @copyright 2017, Institute for Automation of Complex Power Systems, EONERC
 *********************************************************************************/

#include <string.h>
#include <libconfig.h>


#include "sample.h"
#include "node.h"
#include "cfg.h"
#include "utils.h"
#include "config.h"

/** List of registered node-types */
struct list node_types = LIST_INIT();

int node_read(struct node *n, struct sample *smps[], unsigned cnt)
{
	int nread = 0;

	if (!n->_vt->read)
		return -1;

	/* Send in parts if vector not supported */
	if (n->_vt->vectorize > 0 && n->_vt->vectorize < cnt) {
		while (cnt - nread > 0) {
			nread += n->_vt->read(n, &smps[nread], MIN(cnt - nread, n->_vt->vectorize));
		}
	}
	else {
		nread = n->_vt->read(n, smps, cnt);
	}
	
	for (int i = 0; i < nread; i++)
		smps[i]->source = n;
	
	return nread;
}

int node_write(struct node *n, struct sample *smps[], unsigned cnt)
{
	int nsent = 0;

	if (!n->_vt->write)
		return -1;

	/* Send in parts if vector not supported */
	if (n->_vt->vectorize > 0 && n->_vt->vectorize < cnt) {
		while (cnt - nsent > 0)
			nsent += n->_vt->write(n, &smps[nsent], MIN(cnt - nsent, n->_vt->vectorize));
	}
	else {
		nsent = n->_vt->write(n, smps, cnt);
	}
	
	return nsent;
}

int node_init(struct node_type *vt, int argc, char *argv[], config_setting_t *cfg)
{
	int ret;
	
	if (vt->state != NODE_TYPE_UNINITIALIZED)
		return -1;

	info("Initializing " YEL("%s") " node type", vt->name);
	{ INDENT
		ret = vt->init ? vt->init(argc, argv, cfg) : -1;
	}	

	if (ret == 0)
		vt->state = NODE_TYPE_INITIALIZED;

	return ret;
}

int node_deinit(struct node_type *vt)
{
	int ret;
	
	if (vt->state != NODE_TYPE_INITIALIZED)
		return -1;

	info("De-initializing " YEL("%s") " node type", vt->name);
	{ INDENT
		ret = vt->deinit ? vt->deinit() : -1;
	}
	
	if (ret == 0)
		vt->state = NODE_TYPE_UNINITIALIZED;

	return ret;
}

int node_start(struct node *n)
{
	int ret;
	
	if (n->state != NODE_CREATED && n->state != NODE_STOPPED)
		return -1;
	
	n->state = NODE_STARTING;

	info("Starting node %s", node_name_long(n));
	{ INDENT
		ret = n->_vt->open ? n->_vt->open(n) : -1;
	}
	
	if (ret == 0)
		n->state = NODE_RUNNING;
	
	n->sequence = 0;
	
	return ret;
}

int node_stop(struct node *n)
{
	int ret;

	if (n->state != NODE_RUNNING)
		return -1;
	
	n->state = NODE_STOPPING;

	info("Stopping node %s", node_name(n));
	{ INDENT
		ret = n->_vt->close ? n->_vt->close(n) : -1;
	}
	
	if (ret == 0)
		n->state = NODE_STOPPED;

	return ret;
}

char * node_name(struct node *n)
{
	if (!n->_name)
		strcatf(&n->_name, RED("%s") "(" YEL("%s") ")", n->name, n->_vt->name);
		
	return n->_name;
}

char * node_name_long(struct node *n)
{
	if (!n->_name_long) {
		if (n->_vt->print) {
			char *name_long = n->_vt->print(n);
			strcatf(&n->_name_long, "%s: %s", node_name(n), name_long);
			free(name_long);
		}
		else
			n->_name_long = node_name(n);		
	}
		
	return n->_name_long;
}

const char * node_name_short(struct node *n)
{
	return n->name;
}

const char * node_name_type(struct node *n)
{
	return n->_vt->name;
}

int node_reverse(struct node *n)
{
	return n->_vt->reverse ? n->_vt->reverse(n) : -1;
}

struct node * node_create(struct node_type *vt)
{
	struct node *n = alloc(sizeof(struct node));
	
	list_push(&vt->instances, n);
	
	n->_vt = vt;
	n->_vd = alloc(n->_vt->size);
	
	if (n->_vt->create)
		n->_vt->create(n);

	n->state = NODE_CREATED;
	
	return n;
}

int node_destroy(struct node *n)
{
	if (n->_vt->destroy)
		n->_vt->destroy(n);
	
	list_remove(&n->_vt->instances, n);

	free(n->_vd);
	free(n->_name);
	free(n);
<<<<<<< HEAD
	
	return 0;
}
=======
}

/** Parse an array or single node and checks if they exist in the "nodes" section.
 *
 * Examples:
 *     out = [ "sintef", "scedu" ]
 *     out = "acs"
 *
 * @param cfg The libconfig object handle for "out".
 * @param nodes The nodes will be added to this list.
 * @param all This list contains all valid nodes.
 */
int node_parse_list(struct list *list, config_setting_t *cfg, struct list *all) {
	const char *str;
	struct node *node;

	switch (config_setting_type(cfg)) {
		case CONFIG_TYPE_STRING:
			str = config_setting_get_string(cfg);
			if (str) {
				node = list_lookup(all, str);
				if (node)
					list_push(list, node);
				else
					cerror(cfg, "Unknown outgoing node '%s'", str);
			}
			else
				cerror(cfg, "Invalid outgoing node");
			break;

		case CONFIG_TYPE_ARRAY:
			for (int i = 0; i < config_setting_length(cfg); i++) {
				config_setting_t *elm = config_setting_get_elem(cfg, i);
				
				str = config_setting_get_string(elm);
				if (str) {
					node = list_lookup(all, str);
					if (!node)
						cerror(elm, "Unknown outgoing node '%s'", str);
					else if (node->_vt->write == NULL)
						cerror(cfg, "Output node '%s' is not supported as a sink.", node_name(node));

					list_push(list, node);
				}
				else
					cerror(cfg, "Invalid outgoing node");
			}
			break;

		default:
			cerror(cfg, "Invalid output node(s)");
	}

	return list_length(list);
}

int node_parse(struct node *n, config_setting_t *cfg, struct settings *set)
{
	struct node_type *vt;
	const char *type, *name;
	int ret;

	name = config_setting_name(cfg);
	
	if (!config_setting_lookup_string(cfg, "type", &type))
		cerror(cfg, "Missing node type");
	
	vt = list_lookup(&node_types, type);
	if (!vt)
		cerror(cfg, "Invalid type for node '%s'", config_setting_name(cfg));

	n->name = name;
	n->cfg = cfg;

	ret = n->_vt->parse ? n->_vt->parse(n, cfg) : 0;
	if (ret)
		cerror(cfg, "Failed to parse node '%s'", node_name(n));

	if (config_setting_lookup_int(cfg, "vectorize", &n->vectorize)) {
		config_setting_t *cfg_vectorize = config_setting_lookup(cfg, "vectorize");
		
		if (n->vectorize <= 0)
			cerror(cfg_vectorize, "Invalid value for `vectorize` %d. Must be natural number!", n->vectorize);
		if (vt->vectorize && vt->vectorize < n->vectorize)
			cerror(cfg_vectorize, "Invalid value for `vectorize`. Node type %s requires a number smaller than %d!",
				node_name_type(n), vt->vectorize);
	}
	else
		n->vectorize = 1;

	if (!config_setting_lookup_int(cfg, "affinity", &n->affinity))
		n->affinity = set->affinity;

	return ret;
}
>>>>>>> c84df390
<|MERGE_RESOLUTION|>--- conflicted
+++ resolved
@@ -202,11 +202,8 @@
 	free(n->_vd);
 	free(n->_name);
 	free(n);
-<<<<<<< HEAD
 	
 	return 0;
-}
-=======
 }
 
 /** Parse an array or single node and checks if they exist in the "nodes" section.
@@ -263,7 +260,7 @@
 	return list_length(list);
 }
 
-int node_parse(struct node *n, config_setting_t *cfg, struct settings *set)
+int node_parse(struct node *n, config_setting_t *cfg)
 {
 	struct node_type *vt;
 	const char *type, *name;
@@ -297,9 +294,5 @@
 	else
 		n->vectorize = 1;
 
-	if (!config_setting_lookup_int(cfg, "affinity", &n->affinity))
-		n->affinity = set->affinity;
-
-	return ret;
-}
->>>>>>> c84df390
+	return ret;
+}
