--- conflicted
+++ resolved
@@ -20,11 +20,7 @@
 # along with this program.  If not, see <http://www.gnu.org/licenses/>.
 ###################################################################################
 
-<<<<<<< HEAD
-DEPS_CMAKE = libxil libwebsockets criterion jansson nanomsg rabbitmq-c
-=======
-DEPS_CMAKE = libxil libwebsockets libiec61850 criterion jansson nanomsg
->>>>>>> 6c7a9302
+DEPS_CMAKE = libxil libwebsockets libiec61850 criterion jansson nanomsg rabbitmq-c
 DEPS_AUTOCONF = libnl libconfig libcurl libzmq
 
 DEPS = $(DEPS_CMAKE) $(DEPS_AUTOCONF)
